# Build stage
FROM python:3.9-slim AS builder

WORKDIR /app

# Set environment variables for pip
ENV TMPDIR=/var/tmp \
    PIP_NO_CACHE_DIR=1 \
    PIP_DISABLE_PIP_VERSION_CHECK=1

# Create and set permissions for temp directories
RUN mkdir -p /var/tmp && \
    chmod 777 /var/tmp

# Install build dependencies
RUN apt-get update && apt-get install -y \
    build-essential \
    zlib1g-dev \
    bwa \
<<<<<<< HEAD
    gcc \
    python3-dev \
    && rm -rf /var/lib/apt/lists/*

# Copy requirements first for better caching
COPY services/guide_design/requirements.txt .

# Install Python packages in stages to better handle dependencies
RUN pip install --no-cache-dir -U pip && \
    pip install --no-cache-dir numpy pandas && \
    pip install --no-cache-dir -r requirements.txt
=======
    git \
    && rm -rf /var/lib/apt/lists/*

# Copy and install requirements
COPY server/services/guide_design/requirements.txt .
RUN --mount=type=tmpfs,target=/var/tmp \
    pip install --no-cache-dir -r requirements.txt

# Final stage
FROM python:3.9-slim

WORKDIR /app

# Set environment variables
ENV TMPDIR=/var/tmp \
    PYTHONDONTWRITEBYTECODE=1 \
    PYTHONUNBUFFERED=1

# Create and set permissions for temp directories
RUN mkdir -p /var/tmp && \
    chmod 777 /var/tmp

# Copy Python packages from builder
COPY --from=builder /usr/local/lib/python3.9/site-packages/ /usr/local/lib/python3.9/site-packages/
COPY --from=builder /usr/local/bin/ /usr/local/bin/

# Install runtime dependencies
RUN apt-get update && apt-get install -y \
    bwa \
    && rm -rf /var/lib/apt/lists/*
>>>>>>> 1bf6b07c

# Copy the packages
COPY sgrna_scorer /app/packages/sgrna_scorer
COPY pt_guide_design /app/packages/pt_guide_design

# Install packages in development mode with temp directory handling
RUN --mount=type=tmpfs,target=/var/tmp \
    pip install --no-cache-dir -e /app/packages/sgrna_scorer && \
    pip install --no-cache-dir -e /app/packages/pt_guide_design

# Copy the service code
COPY server/services/guide_design/service.py .

CMD ["python", "service.py"]<|MERGE_RESOLUTION|>--- conflicted
+++ resolved
@@ -17,19 +17,6 @@
     build-essential \
     zlib1g-dev \
     bwa \
-<<<<<<< HEAD
-    gcc \
-    python3-dev \
-    && rm -rf /var/lib/apt/lists/*
-
-# Copy requirements first for better caching
-COPY services/guide_design/requirements.txt .
-
-# Install Python packages in stages to better handle dependencies
-RUN pip install --no-cache-dir -U pip && \
-    pip install --no-cache-dir numpy pandas && \
-    pip install --no-cache-dir -r requirements.txt
-=======
     git \
     && rm -rf /var/lib/apt/lists/*
 
@@ -59,8 +46,17 @@
 # Install runtime dependencies
 RUN apt-get update && apt-get install -y \
     bwa \
+    gcc \
+    python3-dev \
     && rm -rf /var/lib/apt/lists/*
->>>>>>> 1bf6b07c
+
+# Copy requirements first for better caching
+COPY services/guide_design/requirements.txt .
+
+# Install Python packages in stages to better handle dependencies
+RUN pip install --no-cache-dir -U pip && \
+    pip install --no-cache-dir numpy pandas && \
+    pip install --no-cache-dir -r requirements.txt
 
 # Copy the packages
 COPY sgrna_scorer /app/packages/sgrna_scorer
